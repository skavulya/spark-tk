/**
 *  Copyright (c) 2016 Intel Corporation 
 *
 *  Licensed under the Apache License, Version 2.0 (the "License");
 *  you may not use this file except in compliance with the License.
 *  You may obtain a copy of the License at
 *
 *       http://www.apache.org/licenses/LICENSE-2.0
 *
 *  Unless required by applicable law or agreed to in writing, software
 *  distributed under the License is distributed on an "AS IS" BASIS,
 *  WITHOUT WARRANTIES OR CONDITIONS OF ANY KIND, either express or implied.
 *  See the License for the specific language governing permissions and
 *  limitations under the License.
 */
package org.trustedanalytics.sparktk.models.classification.random_forest_classifier

import org.apache.spark.SparkContext
import org.apache.spark.ml.feature.VectorAssembler
import org.apache.spark.sql.functions._
import org.apache.spark.ml.org.trustedanalytics.sparktk.deeptrees.classification.{ RandomForestClassifier => SparkDeepRandomForestClassifier }
import org.apache.spark.ml.org.trustedanalytics.sparktk.deeptrees.classification.{ RandomForestClassificationModel => SparkDeepRandomClassificationModel }
import org.trustedanalytics.sparktk.TkContext
import org.trustedanalytics.sparktk.frame._
import org.trustedanalytics.sparktk.frame.internal.RowWrapper
import org.trustedanalytics.sparktk.frame.internal.ops.classificationmetrics.{ ClassificationMetricsFunctions, ClassificationMetricValue }
import org.trustedanalytics.sparktk.frame.internal.rdd.{ ScoreAndLabel, RowWrapperFunctions, FrameRdd }
import org.trustedanalytics.sparktk.models.regression.RegressionUtils._
import org.trustedanalytics.sparktk.saveload.{ SaveLoad, TkSaveLoad, TkSaveableObject }
import org.apache.commons.lang3.StringUtils
import org.trustedanalytics.scoring.interfaces.{ ModelMetaData, Field, Model }
import org.trustedanalytics.sparktk.models.{ FrameImplicits, SparkTkModelAdapter, ScoringModelUtils }
import scala.language.implicitConversions
import org.json4s.JsonAST.JValue
import org.apache.spark.mllib.linalg.Vectors
import java.nio.file.{ Files, Path }
import org.apache.commons.io.FileUtils
import FrameImplicits._
object RandomForestClassifierModel extends TkSaveableObject {

  private def getFeatureSubsetCategory(featureSubsetCategory: Option[String], numTrees: Int): String = {
    var value = "all"
    value = featureSubsetCategory.getOrElse("all") match {
      case "auto" =>
        numTrees match {
          case 1 => "all"
          case _ => "sqrt"
        }
      case x => x
    }
    value
  }

  /**
   * Train a RandomForestClassifierModel
   * @param frame The frame containing the data to train on
   * @param observationColumns Column(s) containing the observations
   * @param labelColumn Column name containing the label for each observation
   * @param numClasses Number of classes for classification. Default is 2
   *                   numClasses should not exceed the number of distinct values in labelColumn
   * @param numTrees Number of tress in the random forest. Default is 1
   * @param impurity Criterion used for information gain calculation. Supported values "gini" or "entropy".
   *                 Default is "gini"
   * @param maxDepth Maximum depth of the tree. Default is 4
   * @param maxBins Maximum number of bins used for splitting features. Default is 100
   * @param seed Random seed for bootstrapping and choosing feature subsets. Default is a randomly chosen seed
   * @param categoricalFeaturesInfo Arity of categorical features. Entry (name -> k) indicates that feature
   *                                'name' is categorical with 'k' categories indexed from 0:{0,1,...,k-1}
   * @param featureSubsetCategory Number of features to consider for splits at each node.
   *                              Supported values "auto","all","sqrt","log2","onethird".
   *                              If "auto" is set, this is based on num_trees: if num_trees == 1, set to "all"
   *                              ; if num_trees > 1, set to "sqrt"
   * @param minInstancesPerNode Minimum number of instances each child must have after split. Default is 1
   * @param subSamplingRate Fraction of the training data used for learning each decision tree. Default is 1.0
   */
  def train(frame: Frame,
            observationColumns: List[String],
            labelColumn: String,
            numClasses: Int = 2,
            numTrees: Int = 1,
            impurity: String = "gini",
            maxDepth: Int = 4,
            maxBins: Int = 100,
            seed: Int = scala.util.Random.nextInt(),
            categoricalFeaturesInfo: Option[Map[String, Int]] = None,
            featureSubsetCategory: Option[String] = None,
            minInstancesPerNode: Option[Int] = Some(1),
            subSamplingRate: Option[Double] = Some(1.0)): RandomForestClassifierModel = {
    require(frame != null, "frame is required")
    require(observationColumns != null && observationColumns.nonEmpty, "observationColumn must not be null nor empty")
    require(StringUtils.isNotEmpty(labelColumn), "labelColumn must not be null nor empty")
    require(numTrees > 0, "numTrees must be greater than 0")
    require(maxDepth >= 0, "maxDepth must be non negative")
    require(numClasses >= 2, "numClasses must be at least 2")
    require(featureSubsetCategory.isEmpty ||
      List("auto", "all", "sqrt", "log2", "onethird").contains(featureSubsetCategory.get),
      "feature subset category can be either None or one of the values: auto, all, sqrt, log2, onethird")
    require(List("gini", "entropy").contains(impurity), "Supported values for impurity are gini or entropy")
    require(minInstancesPerNode.isEmpty || minInstancesPerNode.get > 0, "minInstancesPerNode must be greater than 0")
    require(subSamplingRate.isEmpty || (subSamplingRate.get > 0 && subSamplingRate.get <= 1),
      "subSamplingRate must be in range (0, 1]")

    val randomForestFeatureSubsetCategories = getFeatureSubsetCategory(featureSubsetCategory, numTrees)
    val randomForestMinInstancesPerNode = minInstancesPerNode.getOrElse(1)
    val randomForestSubSamplingRate = subSamplingRate.getOrElse(1.0)

    //create RDD from the frame
    val frameRdd = new FrameRdd(frame.schema, frame.rdd)
    val trainFrame = frameRdd.toLabeledDataFrame(labelColumn, observationColumns,
      featuresName, categoricalFeaturesInfo, Some(numClasses))

    val randomForestClassifier = new SparkDeepRandomForestClassifier()
      .setNumTrees(numTrees)
      .setFeatureSubsetStrategy(randomForestFeatureSubsetCategories)
      .setImpurity(impurity)
      .setMaxDepth(maxDepth)
      .setMaxBins(maxBins)
      .setSeed(seed)
      .setMinInstancesPerNode(randomForestMinInstancesPerNode)
      .setSubsamplingRate(randomForestSubSamplingRate)
      .setLabelCol(labelColumn)
      .setFeaturesCol(featuresName)
      .setCacheNodeIds(true) //Enable cache to speed up training
    val randomForestModel = randomForestClassifier.fit(trainFrame)

    RandomForestClassifierModel(randomForestModel,
      observationColumns,
      labelColumn,
      numClasses,
      numTrees,
      impurity,
      maxDepth,
      maxBins,
      seed,
      categoricalFeaturesInfo,
      featureSubsetCategory,
      minInstancesPerNode,
      subSamplingRate)
  }

  /**
   * Load a RandomForestClassifierModel from the given path
   * @param tc TkContext
   * @param path location
   * @return
   */
  def load(tc: TkContext, path: String): RandomForestClassifierModel = {
    tc.load(path).asInstanceOf[RandomForestClassifierModel]
  }

  override def loadTkSaveableObject(sc: SparkContext, path: String, formatVersion: Int, tkMetadata: JValue): Any = {

    validateFormatVersion(formatVersion, 1)
    val m: RandomForestClassifierModelTkMetaData = SaveLoad.extractFromJValue[RandomForestClassifierModelTkMetaData](tkMetadata)
    val sparkModel = SparkDeepRandomClassificationModel.load(path)

    RandomForestClassifierModel(sparkModel,
      m.observationColumns,
      m.labelColumn,
      m.numClasses,
      m.numTrees,
      m.impurity,
      m.maxDepth,
      m.maxBins,
      m.seed,
      m.categoricalFeaturesInfo,
      m.featureSubsetCategory,
      m.minInstancesPerNode,
      m.subSamplingRate
    )
  }
}

/**
 * RandomForestClassifierModel
 * @param sparkModel Trained MLLib's RandomForestClassifier model
 * @param observationColumns Column(s) containing the observations
 * @param labelColumn Column name containing the label for each observation
 * @param numClasses Number of classes for classification. Default is 2
 * @param numTrees Number of tress in the random forest. Default is 1
 * @param impurity Criterion used for information gain calculation. Supported values "gini" or "entropy".
 *                 Default is "gini"
 * @param maxDepth Maximum depth of the tree. Default is 4
 * @param maxBins Maximum number of bins used for splitting features. Default is 100
 * @param seed Random seed for bootstrapping and choosing feature subsets. Default is a randomly chosen seed
 * @param categoricalFeaturesInfo Arity of categorical features. Entry (n-> k) indicates that feature 'n' is name of
 *                                categorical feature with 'k' categories indexed from 0:{0,1,...,k-1}
 * @param featureSubsetCategory Number of features to consider for splits at each node.
 *                              Supported values "auto","all","sqrt","log2","onethird".
 *                              If "auto" is set, this is based on num_trees: if num_trees == 1, set to "all"
 *                              ; if num_trees > 1, set to "sqrt"
 * @param minInstancesPerNode Minimum number of instances each child must have after split. Default is 1
 * @param subSamplingRate Fraction of the training data used for learning each decision tree. Default is 1.0
 */
<<<<<<< HEAD
case class RandomForestClassifierModel private[random_forest_classifier] (sparkModel: SparkDeepRandomClassificationModel,
                                                                          labelColumn: String,
=======
case class RandomForestClassifierModel private[random_forest_classifier] (sparkModel: SparkRandomForestModel,
>>>>>>> e0a638fc
                                                                          observationColumns: List[String],
                                                                          labelColumn: String,
                                                                          numClasses: Int,
                                                                          numTrees: Int,
                                                                          impurity: String,
                                                                          maxDepth: Int,
                                                                          maxBins: Int,
                                                                          seed: Int,
                                                                          categoricalFeaturesInfo: Option[Map[String, Int]],
                                                                          featureSubsetCategory: Option[String],
                                                                          minInstancesPerNode: Option[Int],
                                                                          subSamplingRate: Option[Double]) extends Serializable with Model {

  implicit def rowWrapperToRowWrapperFunctions(rowWrapper: RowWrapper): RowWrapperFunctions = {
    new RowWrapperFunctions(rowWrapper)
  }

  /**
   * Predict the labels for a test frame using trained Random Forest Classifier model, and create a new frame revision
   * with existing columns and a new predicted label’s column.
   *
<<<<<<< HEAD
   * @param frame - A frame whose labels are to be predicted. By default, predict is run on the same columns over which
   *              the model is trained.
   * @param columns Column(s) containing the observations whose labels are to be predicted.
   *                By default, we predict the labels over columns the RandomForestClassifierModel
   * @return A new frame consisting of the existing columns of the frame and a new column with predicted value for
   *         each observation.
=======
   * @param frame - frame to add predictions to
   * @param observationColumns Column(s) containing the observations whose labels are to be predicted.
   *                By default, the same observation column names from training are used
   * @return A new frame consisting of the existing columns of the frame and a new column with predicted label
   *         for each observation.
>>>>>>> e0a638fc
   */
  def predict(frame: Frame, observationColumns: Option[List[String]] = None): Frame = {
    require(frame != null, "frame is required")
    if (observationColumns.isDefined) {
      require(observationColumns.get.length == this.observationColumns.length, "Number of columns for train and predict should be same")
    }

<<<<<<< HEAD
    val rfColumns = columns.getOrElse(observationColumns)
    val assembler = new VectorAssembler().setInputCols(rfColumns.toArray).setOutputCol(featuresName)
    val testFrame = assembler.transform(frame.dataframe)
=======
    val observations = observationColumns.getOrElse(this.observationColumns)
    //predicting a label for the observation columns
    val predictMapper: RowWrapper => Row = row => {
      val point = row.toDenseVector(observations)
      val prediction = sparkModel.predict(point).toInt
      Row.apply(prediction)
    }
>>>>>>> e0a638fc

    sparkModel.setFeaturesCol(featuresName)
    sparkModel.setPredictionCol(predictionColumn)
    val predictFrame = sparkModel.transform(testFrame)

    new Frame(predictFrame.drop(col(featuresName)))
  }

  /**
   * Get the predictions for observations in a test frame
   *
   * @param frame Frame to test the RandomForestClassifier model
   * @param observationColumns Column(s) containing the observations whose labels are to be predicted.
   *                By default, the same observation column names from training are used
   * @param labelColumn Column name containing the label for each observation
   *                By default, the same label column name from training is used
   * @return ClassificationMetricValue describing the test metrics
   */
  def test(frame: Frame, observationColumns: Option[List[String]] = None, labelColumn: Option[String] = None): ClassificationMetricValue = {

    if (observationColumns.isDefined) {
      require(observationColumns.get.length == this.observationColumns.length, "Number of columns for train and test should be same")
    }
    val observations = observationColumns.getOrElse(this.observationColumns)
    val label = labelColumn.getOrElse(this.labelColumn)

    //predicting and testing
    val frameRdd = new FrameRdd(frame.schema, frame.rdd)
    val scoreAndLabelRdd = frameRdd.toScoreAndLabelRdd(row => {
      val labeledPoint = row.valuesAsLabeledPoint(observations, label)
      val score = sparkModel.predict(labeledPoint.features)
      ScoreAndLabel(score, labeledPoint.label)
    })

    val output: ClassificationMetricValue = numClasses match {
      case 2 =>
        val posLabel = 1d
        ClassificationMetricsFunctions.binaryClassificationMetrics(scoreAndLabelRdd, posLabel)
      case _ => ClassificationMetricsFunctions.multiclassClassificationMetrics(scoreAndLabelRdd)
    }
    output
  }

  /**
   * Feature importances for trained model. Higher values indicate more important features.
   *
   * @return Map of feature names and importances.
   */
  def featureImportances(): Map[String, Double] = {
    val featureImportances = sparkModel.featureImportances
    observationColumns.zip(featureImportances.toArray).toMap
  }

  /**
   * Saves this model to a file
   * @param sc active SparkContext
   * @param path save to path
   */
  def save(sc: SparkContext, path: String): Unit = {
    sparkModel.save(path)
    val formatVersion: Int = 1
    val tkMetadata = RandomForestClassifierModelTkMetaData(observationColumns,
      labelColumn,
      numClasses,
      numTrees,
      impurity,
      maxDepth,
      maxBins,
      seed,
      categoricalFeaturesInfo,
      featureSubsetCategory,
      minInstancesPerNode,
      subSamplingRate)
    TkSaveLoad.saveTk(sc, path, RandomForestClassifierModel.formatId, formatVersion, tkMetadata)
  }

  override def score(data: Array[Any]): Array[Any] = {
    require(data != null && data.length > 0, "scoring data array should not be null nor empty")
    val x: Array[Double] = new Array[Double](data.length)
    data.zipWithIndex.foreach {
      case (value: Any, index: Int) => x(index) = ScoringModelUtils.asDouble(value)
    }
    data :+ sparkModel.predict(Vectors.dense(x))
  }

  override def modelMetadata(): ModelMetaData = {
    new ModelMetaData("Random Forest Classifier Model", classOf[RandomForestClassifierModel].getName, classOf[SparkTkModelAdapter].getName, Map())
  }

  override def input(): Array[Field] = {
    val obsCols = observationColumns
    var input = Array[Field]()
    obsCols.foreach { name =>
      input = input :+ Field(name, "Double")
    }
    input
  }

  override def output(): Array[Field] = {
    var output = input()
    output :+ Field("PredictedClass", "Double")
  }

  def exportToMar(sc: SparkContext, marSavePath: String): String = {
    var tmpDir: Path = null
    try {
      tmpDir = Files.createTempDirectory("sparktk-scoring-model")
      save(sc, tmpDir.toString)
      ScoringModelUtils.saveToMar(marSavePath, classOf[RandomForestClassifierModel].getName, tmpDir)
    }
    finally {
      sys.addShutdownHook(FileUtils.deleteQuietly(tmpDir.toFile)) // Delete temporary directory on exit
    }
  }
}

/**
 * TK Metadata that will be stored as part of the model
 * @param observationColumns Column(s) containing the observations
 * @param labelColumn Column name containing the label for each observation
 * @param numClasses Number of classes for classification
 * @param numTrees Number of tress in the random forest
 * @param impurity Criterion used for information gain calculation. Supported values "gini" or "entropy".
 * @param maxDepth Maximum depth of the tree. Default is 4
 * @param maxBins Maximum number of bins used for splitting features
 * @param seed Random seed for bootstrapping and choosing feature subsets
 * @param categoricalFeaturesInfo Arity of categorical features. Entry (n-> k) indicates that feature 'n' is categorical
 *                                with 'k' categories indexed from 0:{0,1,...,k-1}
 * @param featureSubsetCategory Number of features to consider for splits at each node
 * @param minInstancesPerNode Minimum number of instances each child must have after split. Default is 1
 * @param subSamplingRate Fraction of the training data used for learning each decision tree. Default is 1.0
 */
case class RandomForestClassifierModelTkMetaData(observationColumns: List[String],
                                                 labelColumn: String,
                                                 numClasses: Int,
                                                 numTrees: Int,
                                                 impurity: String,
                                                 maxDepth: Int,
                                                 maxBins: Int,
                                                 seed: Int,
                                                 categoricalFeaturesInfo: Option[Map[String, Int]],
                                                 featureSubsetCategory: Option[String],
                                                 minInstancesPerNode: Option[Int],
                                                 subSamplingRate: Option[Double]) extends Serializable<|MERGE_RESOLUTION|>--- conflicted
+++ resolved
@@ -192,12 +192,7 @@
  * @param minInstancesPerNode Minimum number of instances each child must have after split. Default is 1
  * @param subSamplingRate Fraction of the training data used for learning each decision tree. Default is 1.0
  */
-<<<<<<< HEAD
 case class RandomForestClassifierModel private[random_forest_classifier] (sparkModel: SparkDeepRandomClassificationModel,
-                                                                          labelColumn: String,
-=======
-case class RandomForestClassifierModel private[random_forest_classifier] (sparkModel: SparkRandomForestModel,
->>>>>>> e0a638fc
                                                                           observationColumns: List[String],
                                                                           labelColumn: String,
                                                                           numClasses: Int,
@@ -219,20 +214,11 @@
    * Predict the labels for a test frame using trained Random Forest Classifier model, and create a new frame revision
    * with existing columns and a new predicted label’s column.
    *
-<<<<<<< HEAD
-   * @param frame - A frame whose labels are to be predicted. By default, predict is run on the same columns over which
-   *              the model is trained.
-   * @param columns Column(s) containing the observations whose labels are to be predicted.
-   *                By default, we predict the labels over columns the RandomForestClassifierModel
-   * @return A new frame consisting of the existing columns of the frame and a new column with predicted value for
-   *         each observation.
-=======
    * @param frame - frame to add predictions to
    * @param observationColumns Column(s) containing the observations whose labels are to be predicted.
    *                By default, the same observation column names from training are used
    * @return A new frame consisting of the existing columns of the frame and a new column with predicted label
    *         for each observation.
->>>>>>> e0a638fc
    */
   def predict(frame: Frame, observationColumns: Option[List[String]] = None): Frame = {
     require(frame != null, "frame is required")
@@ -240,22 +226,12 @@
       require(observationColumns.get.length == this.observationColumns.length, "Number of columns for train and predict should be same")
     }
 
-<<<<<<< HEAD
-    val rfColumns = columns.getOrElse(observationColumns)
+    val rfColumns = observationColumns.getOrElse(this.observationColumns)
     val assembler = new VectorAssembler().setInputCols(rfColumns.toArray).setOutputCol(featuresName)
     val testFrame = assembler.transform(frame.dataframe)
-=======
-    val observations = observationColumns.getOrElse(this.observationColumns)
-    //predicting a label for the observation columns
-    val predictMapper: RowWrapper => Row = row => {
-      val point = row.toDenseVector(observations)
-      val prediction = sparkModel.predict(point).toInt
-      Row.apply(prediction)
-    }
->>>>>>> e0a638fc
 
     sparkModel.setFeaturesCol(featuresName)
-    sparkModel.setPredictionCol(predictionColumn)
+    sparkModel.setPredictionCol("predicted_class")
     val predictFrame = sparkModel.transform(testFrame)
 
     new Frame(predictFrame.drop(col(featuresName)))
