from pyspark.rdd import RDD

from sparktk.frame.pyframe import PythonFrame
from sparktk.frame.schema import schema_to_python, schema_to_scala


def to_frame(tc, data, schema=None):
    return Frame(tc, data, schema)


def load_frame(tc, path):
    return Frame(tc, tc._jtc.loadFrame(path))


class Frame(object):

    def __init__(self, tc, source, schema=None):
        self._tc = tc
        if self._is_scala_frame(source):
            self._frame = source
        elif self.is_scala_rdd(source):
            scala_schema = schema_to_scala(tc.sc, schema)
            self._frame = self.create_scala_frame(tc.sc, source, scala_schema)
        else:
            if not isinstance(source, RDD):
                source = tc.sc.parallelize(source)
            if schema:
                self.validate_pyrdd_schema(source, schema)
            self._frame = PythonFrame(source, schema)

    def validate_pyrdd_schema(self, pyrdd, schema):
        pass

    @staticmethod
    def create_scala_frame(sc, scala_rdd, scala_schema):
        """call constructor in JVM"""
        return sc._jvm.org.trustedanalytics.at.frame.Frame(scala_rdd, scala_schema)

    def _frame_to_scala(self, python_frame):
        """converts a PythonFrame to a Scala Frame"""
        scala_schema = schema_to_scala(self._tc.sc, python_frame.schema)
        scala_rdd = self._tc.sc._jvm.org.trustedanalytics.at.frame.rdd.PythonJavaRdd.pythonToScala(python_frame.rdd._jrdd, scala_schema)
        return self.create_scala_frame(self._tc.sc, scala_rdd, scala_schema)

    def _is_scala_frame(self, item):
        return self._tc._jutils.is_jvm_instance_of(item, self._tc.sc._jvm.org.trustedanalytics.at.frame.Frame)

    def is_scala_rdd(self, item):
        return self._tc._jutils.is_jvm_instance_of(item, self._tc.sc._jvm.org.apache.spark.rdd.RDD)

    def is_python_rdd(self, item):
        return isinstance(item, RDD)

    @property
    def _is_scala(self):
        """answers whether the current frame is backed by a Scala Frame"""
        return self._is_scala_frame(self._frame)

    @property
    def _is_python(self):
        """answers whether the current frame is backed by a _PythonFrame"""
        return not self._is_scala

    @property
    def _scala(self):
        """gets frame backend as Scala Frame, causes conversion if it is current not"""
        if self._is_python:
            # convert PythonFrame to a Scala Frame"""
            scala_schema = schema_to_scala(self._tc.sc, self._frame.schema)
            scala_rdd = self._tc.sc._jvm.org.trustedanalytics.at.frame.internal.rdd.PythonJavaRdd.pythonToScala(self._frame.rdd._jrdd, scala_schema)
            self._frame = self.create_scala_frame(self._tc.sc, scala_rdd, scala_schema)
        return self._frame

    @property
    def _python(self):
        """gets frame backend as _PythonFrame, causes conversion if it is current not"""
        if self._is_scala:
            # convert Scala Frame to a PythonFrame"""
            scala_schema = self._frame.schema()
            java_rdd =  self._tc.sc._jvm.org.trustedanalytics.at.frame.internal.rdd.PythonJavaRdd.scalaToPython(self._frame.rdd(), scala_schema)
            python_schema = schema_to_python(self._tc.sc, scala_schema)

            # HACK
            # todo: figure out serialization such that we don't get tuples back, but lists, to avoid this full pass :(

            def to_list(row):
                return list(row)
            python_rdd = RDD(java_rdd, self._tc.sc).map(to_list)
            self._frame = PythonFrame(python_rdd, python_schema)
        return self._frame


    ##########################################################################
    # API
    ##########################################################################

    @property
    def rdd(self):
        """pyspark RDD  (causes conversion if currently backed by a Scala RDD)"""
        return self._python.rdd

    @property
    def schema(self):
        if self._is_scala:
            return schema_to_python(self._tc.sc, self._frame.schema())  # need ()'s on schema because it's a def in scala
        return self._frame.schema

    def append_csv_file(self, file_name, schema, separator=','):
        self._scala.appendCsvFile(file_name, schema_to_scala(self._tc.sc, schema), separator)

    def export_to_csv(self, file_name):
        self._scala.exportToCsv(file_name)

    def count(self):
        if self._is_scala:
            return int(self._scala.count())
        return self.rdd.count()

    # Frame Operations

    from sparktk.frame.ops.add_columns import add_columns
    from sparktk.frame.ops.assign_sample import assign_sample
    from sparktk.frame.ops.bin_column import bin_column
<<<<<<< HEAD
    from sparktk.frame.ops.bin_column_equal_depth import bin_column_equal_depth
    from sparktk.frame.ops.bin_column_equal_width import bin_column_equal_width
=======
    from sparktk.frame.ops.drop_columns import drop_columns
>>>>>>> b2ff7cd2
    from sparktk.frame.ops.drop_rows import drop_rows
    from sparktk.frame.ops.filter import filter
    from sparktk.frame.ops.histogram import histogram
    from sparktk.frame.ops.inspect import inspect
    from sparktk.frame.ops.save import save
    from sparktk.frame.ops.take import take


<|MERGE_RESOLUTION|>--- conflicted
+++ resolved
@@ -121,12 +121,9 @@
     from sparktk.frame.ops.add_columns import add_columns
     from sparktk.frame.ops.assign_sample import assign_sample
     from sparktk.frame.ops.bin_column import bin_column
-<<<<<<< HEAD
     from sparktk.frame.ops.bin_column_equal_depth import bin_column_equal_depth
     from sparktk.frame.ops.bin_column_equal_width import bin_column_equal_width
-=======
     from sparktk.frame.ops.drop_columns import drop_columns
->>>>>>> b2ff7cd2
     from sparktk.frame.ops.drop_rows import drop_rows
     from sparktk.frame.ops.filter import filter
     from sparktk.frame.ops.histogram import histogram
